--- conflicted
+++ resolved
@@ -162,17 +162,10 @@
 
     async function isDirectory(uri: Uri): Promise<boolean> {
         try {
-<<<<<<< HEAD
-            const stat = await workspace.fs.stat(uri);
-            return (
-                stat.type === FileType.Directory ||
-                stat.type === (FileType.Directory | FileType.SymbolicLink)
-=======
             const ftype = (await workspace.fs.stat(uri)).type;
             return (
                 ftype === FileType.Directory ||
                 ftype === (FileType.SymbolicLink | FileType.Directory)
->>>>>>> 20927513
             );
         } catch {}
         return false;
